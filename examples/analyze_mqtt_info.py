--- conflicted
+++ resolved
@@ -55,12 +55,6 @@
             decrypted_password = client.decrypt_local_credentials(
                 encrypted_password, device.serial_number
             )
-<<<<<<< HEAD
-            decrypted_password = client.decrypt_local_credentials(
-                encrypted_password, device.serial_number
-            )
-=======
->>>>>>> fe02e49e
             print(f"      Local Broker Password (decrypted): {decrypted_password}")
         except Exception as e:
             print(f"      ⚠️  Failed to decrypt password: {e}")
