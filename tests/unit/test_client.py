"""Unit tests for Dyson REST API client."""

from unittest.mock import Mock, patch

import pytest
import requests

from libdyson_rest.client import DysonClient
from libdyson_rest.exceptions import DysonAPIError, DysonAuthError, DysonConnectionError


class TestDysonClient:
    """Unit tests for DysonClient class."""

    def test_client_initialization_with_defaults(self) -> None:
        """Test client initializes with default values."""
        client = DysonClient()

        assert client.email is None
        assert client.password is None
        assert client.country == "US"
        assert client.timeout == 30
        assert client.auth_token is None
        assert client.account_id is None

        client.close()

    def test_client_initialization_with_custom_values(self) -> None:
        """Test client initializes with custom values."""
        client = DysonClient(
            email="custom@email.com",
            password="custom_password",
            country="UK",
            timeout=60,
        )

        assert client.email == "custom@email.com"
        assert client.password == "custom_password"
        assert client.country == "UK"
        assert client.timeout == 60

        client.close()

    def test_authentication_no_credentials(self) -> None:
        """Test authentication fails without credentials."""
        client = DysonClient()

        with pytest.raises(DysonAuthError) as exc_info:
            client.authenticate()

        assert "Email and password are required" in str(exc_info.value)
        client.close()

    @patch("requests.Session.post")
    def test_authentication_success(self, mock_post: Mock) -> None:
        """Test successful user status check."""
        # Setup mock response for get_user_status
        mock_response = Mock()
        mock_response.raise_for_status.return_value = None
        mock_response.json.return_value = {
            "accountStatus": "ACTIVE",
            "authenticationMethod": "EMAIL_PWD_2FA",
        }
        mock_post.return_value = mock_response

        client = DysonClient(email="test@example.com", password="password")
        # Test individual method instead of full authenticate()
        user_status = client.get_user_status()

        assert user_status.account_status.value == "ACTIVE"
        assert user_status.authentication_method.value == "EMAIL_PWD_2FA"

        client.close()

    @patch("requests.Session.post")
    def test_begin_login_success(self, mock_post: Mock) -> None:
        """Test successful begin login."""
        # Setup mock response for begin_login
        mock_response = Mock()
        mock_response.raise_for_status.return_value = None
        mock_response.json.return_value = {
            "challengeId": "12345678-1234-5678-9abc-123456789abc",
        }
        mock_post.return_value = mock_response

        client = DysonClient(email="test@example.com", password="password")
        challenge = client.begin_login()

        assert str(challenge.challenge_id) == "12345678-1234-5678-9abc-123456789abc"

        client.close()

    @patch("requests.Session.post")
    def test_complete_login_success(self, mock_post: Mock) -> None:
        """Test successful complete login."""
        # Setup mock response for complete_login
        mock_response = Mock()
        mock_response.raise_for_status.return_value = None
        mock_response.json.return_value = {
            "account": "12345678-1234-5678-9abc-123456789abc",
            "token": "test_bearer_token_123",
            "tokenType": "Bearer",
        }
        mock_post.return_value = mock_response

        client = DysonClient(email="test@example.com", password="password")
        login_info = client.complete_login(
            "12345678-1234-5678-9abc-123456789abc", "123456"
        )

        assert str(login_info.account) == "12345678-1234-5678-9abc-123456789abc"
        assert login_info.token == "test_bearer_token_123"
        assert client.auth_token == "test_bearer_token_123"
        assert "Authorization" in client.session.headers

        # Check authorization header was set
        auth_header = client.session.headers.get("Authorization")
        assert auth_header == "Bearer test_bearer_token_123"

    @patch("requests.Session.post")
    def test_authentication_with_invalid_country(self, mock_post: Mock) -> None:
        """Test authentication with invalid country code."""
        with pytest.raises(
            ValueError,
            match="Country must be a 2-character uppercase ISO 3166-1 alpha-2 code",
        ):
            DysonClient(
                email="test@example.com", password="password", country="invalid"
            )

    @patch("requests.Session.post")
    def test_authentication_with_invalid_culture(self, mock_post: Mock) -> None:
        """Test authentication with invalid culture code."""
        with pytest.raises(ValueError, match="Culture must be in format 'xx-YY'"):
            DysonClient(
                email="test@example.com", password="password", culture="invalid"
            )

    @patch("requests.Session.get")
    def test_provision_success(self, mock_get: Mock) -> None:
        """Test successful provision call."""
        mock_response = Mock()
        mock_response.raise_for_status.return_value = None
        mock_response.json.return_value = {"version": "1.0.0"}
        mock_response.headers = {"Content-Type": "application/json"}
        mock_response.status_code = 200
        mock_get.return_value = mock_response

        client = DysonClient(email="test@example.com", password="password")
        version = client.provision()

        assert version == "{'version': '1.0.0'}"
        assert client._provisioned is True
        mock_get.assert_called_once()

    @patch("requests.Session.get")
    def test_provision_connection_error(self, mock_get: Mock) -> None:
        """Test provision with connection error."""
        mock_get.side_effect = requests.RequestException("Connection failed")

        client = DysonClient(email="test@example.com", password="password")
        with pytest.raises(
            DysonConnectionError, match="Failed to provision API access"
        ):
            client.provision()

    def test_client_with_auth_token_initialization(self) -> None:
        """Test client initialization with auth token."""
        client = DysonClient(
            email="test@example.com", password="password", auth_token="test_token"
        )
        assert client.auth_token == "test_token"
        assert client.session.headers.get("Authorization") == "Bearer test_token"

    def test_get_set_auth_token(self) -> None:
        """Test get and set auth token methods."""
        client = DysonClient(email="test@example.com", password="password")

        # Initially no token
        assert client.get_auth_token() is None

        # Set a token
        client.set_auth_token("new_token")
        assert client.get_auth_token() == "new_token"
        assert client.session.headers.get("Authorization") == "Bearer new_token"

        client.close()

    def test_decrypt_local_credentials_invalid_data(self) -> None:
        """Test decrypt_local_credentials handles invalid data."""
        client = DysonClient()

        # Test with invalid base64 data
        with pytest.raises(DysonAPIError, match="Failed to decrypt local credentials"):
            client.decrypt_local_credentials("invalid_base64!", "SERIAL123")

        client.close()

    def test_context_manager(self) -> None:
        """Test client works as context manager."""
        with DysonClient(email="test@example.com") as client:
            assert client.email == "test@example.com"
            # Client session should be active
            assert client.session is not None

        # After exiting context, client should be closed
        # (In real implementation, session would be closed)

    @patch("libdyson_rest.client.requests.Session.get")
    def test_get_pending_release_success(self, mock_get: Mock) -> None:
        """Test successful pending release retrieval."""
        # Mock response data
        mock_response = Mock()
        mock_response.status_code = 200
        mock_response.json.return_value = {
            "version": "MOCK.99.99.999.9999",
            "pushed": False,
        }
        mock_get.return_value = mock_response

        client = DysonClient(auth_token="test_token")

        pending_release = client.get_pending_release("MOCK-TEST-SN12345")

        assert pending_release.version == "MOCK.99.99.999.9999"
        assert pending_release.pushed is False

        # Verify correct URL was called
        mock_get.assert_called_once()
        args, kwargs = mock_get.call_args
        assert "/v1/assets/devices/MOCK-TEST-SN12345/pendingrelease" in args[0]

        client.close()

    def test_get_pending_release_not_authenticated(self) -> None:
        """Test pending release retrieval fails without authentication."""
        client = DysonClient()

        with pytest.raises(
            DysonAuthError,
            match="Must authenticate before getting pending release info",
        ):
            client.get_pending_release("MOCK-TEST-SN12345")

        client.close()

    @patch("libdyson_rest.client.requests.Session.get")
    def test_get_pending_release_api_error(self, mock_get: Mock) -> None:
        """Test pending release retrieval handles API errors."""
        mock_get.side_effect = requests.RequestException("Network error")

        client = DysonClient(auth_token="test_token")

        with pytest.raises(DysonConnectionError, match="Failed to get pending release"):
            client.get_pending_release("MOCK-TEST-SN12345")

        client.close()

    @patch("libdyson_rest.client.requests.Session.post")
    def test_complete_login_401_error(self, mock_post: Mock) -> None:
        """Test complete_login handles 401 authentication errors."""
        mock_response = Mock()
        mock_response.status_code = 401
        mock_error = requests.RequestException("Unauthorized")
        mock_error.response = mock_response
        mock_post.side_effect = mock_error

        client = DysonClient("test@example.com", "password")

        with pytest.raises(DysonAuthError, match="Invalid credentials or OTP code"):
            client.complete_login("challenge123", "123456")

        client.close()

    @patch("libdyson_rest.client.requests.Session.post")
    def test_complete_login_400_error(self, mock_post: Mock) -> None:
        """Test complete_login handles 400 bad request errors."""
        mock_response = Mock()
        mock_response.status_code = 400
        mock_response.text = "Bad Request"
        mock_response.url = "https://api.example.com/login"
        mock_error = requests.RequestException("Bad Request")
        mock_error.response = mock_response
        mock_error.request = Mock()
        mock_error.request.headers = {"Content-Type": "application/json"}
        mock_post.side_effect = mock_error

        client = DysonClient("test@example.com", "password")

        with pytest.raises(DysonAuthError, match="Bad request to Dyson API \\(400\\)"):
            client.complete_login("challenge123", "123456")

        client.close()

    @patch("libdyson_rest.client.requests.Session.post")
    def test_complete_login_400_error_logging_exception(self, mock_post: Mock) -> None:
        """Test complete_login handles 400 errors when logging fails."""
        mock_response = Mock()
        mock_response.status_code = 400
        # Make response.text raise an exception to test logging error handling
        mock_response.text = Mock(side_effect=AttributeError("No text"))
        mock_response.url = "https://api.example.com/login"
        mock_error = requests.RequestException("Bad Request")
        mock_error.response = mock_response
        mock_post.side_effect = mock_error

        client = DysonClient("test@example.com", "password")

        with pytest.raises(DysonAuthError, match="Bad request to Dyson API \\(400\\)"):
            client.complete_login("challenge123", "123456")

        client.close()

    @patch("libdyson_rest.client.requests.Session.post")
    def test_complete_login_connection_error(self, mock_post: Mock) -> None:
        """Test complete_login handles general connection errors."""
        mock_post.side_effect = requests.RequestException("Connection failed")

        client = DysonClient("test@example.com", "password")

        with pytest.raises(DysonConnectionError, match="Failed to complete login"):
            client.complete_login("challenge123", "123456")

        client.close()

    @patch("libdyson_rest.client.requests.Session.post")
    def test_complete_login_invalid_json_response(self, mock_post: Mock) -> None:
        """Test complete_login handles invalid JSON responses."""
        mock_response = Mock()
        mock_response.status_code = 200
        mock_response.json.side_effect = ValueError("Invalid JSON")
        mock_response.raise_for_status.return_value = None
        mock_post.return_value = mock_response

        client = DysonClient("test@example.com", "password")

        with pytest.raises(DysonAPIError, match="Invalid login response"):
            client.complete_login("challenge123", "123456")

        client.close()

    @patch("libdyson_rest.client.requests.Session.post")
    def test_complete_login_missing_key_response(self, mock_post: Mock) -> None:
        """Test complete_login handles responses with missing keys."""
        mock_response = Mock()
        mock_response.status_code = 200
        mock_response.json.return_value = {"invalid": "data"}  # Missing required keys
        mock_response.raise_for_status.return_value = None
        mock_post.return_value = mock_response

        client = DysonClient("test@example.com", "password")

        # The validation layer raises JSONValidationError, which gets caught and re-raised as DysonAPIError
        with pytest.raises(DysonAPIError, match="Invalid login response"):
            client.complete_login("challenge123", "123456")
<<<<<<< HEAD
=======

        client.close()

    @patch("requests.Session.get")
    def test_regional_endpoint_australia(self, mock_get: Mock) -> None:
        """Test that Australian clients use the default .com endpoint."""
        mock_response = Mock()
        mock_response.raise_for_status.return_value = None
        mock_response.json.return_value = {"version": "1.0.0"}
        mock_response.headers = {"Content-Type": "application/json"}
        mock_response.status_code = 200
        mock_get.return_value = mock_response

        client = DysonClient(
            country="AU", email="test@example.com", password="password"
        )
        client.provision()

        # Verify AU uses the default .com endpoint
        mock_get.assert_called_once()
        args, kwargs = mock_get.call_args
        assert "appapi.cp.dyson.com" in args[0]
        client.close()

    @patch("requests.Session.get")
    def test_regional_endpoint_new_zealand(self, mock_get: Mock) -> None:
        """Test that New Zealand clients use the default .com endpoint."""
        mock_response = Mock()
        mock_response.raise_for_status.return_value = None
        mock_response.headers = {"Content-Type": "application/json"}
        mock_response.status_code = 200
        mock_response.json.return_value = {"version": "1.0.0"}
        mock_get.return_value = mock_response

        client = DysonClient(
            country="NZ", email="test@example.com", password="password"
        )
        client.provision()

        # Verify NZ uses the default .com endpoint
        mock_get.assert_called_once()
        args, kwargs = mock_get.call_args
        assert "appapi.cp.dyson.com" in args[0]
        client.close()

    @patch("requests.Session.get")
    def test_regional_endpoint_china(self, mock_get: Mock) -> None:
        """Test that Chinese clients use CN endpoint."""
        mock_response = Mock()
        mock_response.raise_for_status.return_value = None
        mock_response.json.return_value = {"version": "1.0.0"}
        mock_response.headers = {"Content-Type": "application/json"}
        mock_response.status_code = 200
        mock_get.return_value = mock_response

        client = DysonClient(
            country="CN", email="test@example.com", password="password"
        )
        client.provision()

        # Verify the correct CN endpoint was called
        mock_get.assert_called_once()
        args, kwargs = mock_get.call_args
        assert "appapi.cp.dyson.cn" in args[0]
        client.close()

    @patch("requests.Session.get")
    def test_regional_endpoint_default_fallback(self, mock_get: Mock) -> None:
        """Test that unknown countries fall back to .com endpoint."""
        mock_response = Mock()
        mock_response.raise_for_status.return_value = None
        mock_response.json.return_value = {"version": "1.0.0"}
        mock_get.return_value = mock_response

        # Test with various countries that should fall back to .com
        test_countries = ["US", "GB", "DE", "CA", "JP"]

        for country in test_countries:
            mock_get.reset_mock()
            client = DysonClient(
                country=country, email="test@example.com", password="password"
            )
            client.provision()
>>>>>>> 5a293a71

            # Verify the default .com endpoint was called
            mock_get.assert_called_once()
            args, kwargs = mock_get.call_args
            assert "appapi.cp.dyson.com" in args[0], f"Failed for country {country}"
            client.close()<|MERGE_RESOLUTION|>--- conflicted
+++ resolved
@@ -353,8 +353,6 @@
         # The validation layer raises JSONValidationError, which gets caught and re-raised as DysonAPIError
         with pytest.raises(DysonAPIError, match="Invalid login response"):
             client.complete_login("challenge123", "123456")
-<<<<<<< HEAD
-=======
 
         client.close()
 
@@ -438,7 +436,6 @@
                 country=country, email="test@example.com", password="password"
             )
             client.provision()
->>>>>>> 5a293a71
 
             # Verify the default .com endpoint was called
             mock_get.assert_called_once()
