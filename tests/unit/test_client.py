"""Unit tests for Dyson REST API client."""

from unittest.mock import Mock, patch

import pytest
import requests

from libdyson_rest.client import DysonClient
from libdyson_rest.exceptions import DysonAPIError, DysonAuthError, DysonConnectionError


class TestDysonClient:
    """Unit tests for DysonClient class."""

    def test_client_initialization_with_defaults(self) -> None:
        """Test client initializes with default values."""
        client = DysonClient()

        assert client.email is None
        assert client.password is None
        assert client.country == "US"
        assert client.timeout == 30
        assert client.auth_token is None
        assert client.account_id is None

        client.close()

    def test_client_initialization_with_custom_values(self) -> None:
        """Test client initializes with custom values."""
        client = DysonClient(
            email="custom@email.com",
            password="custom_password",
            country="UK",
            timeout=60,
        )

        assert client.email == "custom@email.com"
        assert client.password == "custom_password"
        assert client.country == "UK"
        assert client.timeout == 60

        client.close()

    def test_authentication_no_credentials(self) -> None:
        """Test authentication fails without credentials."""
        client = DysonClient()

        with pytest.raises(DysonAuthError) as exc_info:
            client.authenticate()

        assert "Email and password are required" in str(exc_info.value)
        client.close()

    @patch("requests.Session.post")
    def test_authentication_success(self, mock_post: Mock) -> None:
        """Test successful user status check."""
        # Setup mock response for get_user_status
        mock_response = Mock()
        mock_response.raise_for_status.return_value = None
        mock_response.json.return_value = {
            "accountStatus": "ACTIVE",
            "authenticationMethod": "EMAIL_PWD_2FA",
        }
        mock_post.return_value = mock_response

        client = DysonClient(email="test@example.com", password="password")
        # Test individual method instead of full authenticate()
        user_status = client.get_user_status()

        assert user_status.account_status.value == "ACTIVE"
        assert user_status.authentication_method.value == "EMAIL_PWD_2FA"

        client.close()

    @patch("requests.Session.post")
    def test_begin_login_success(self, mock_post: Mock) -> None:
        """Test successful begin login."""
        # Setup mock response for begin_login
        mock_response = Mock()
        mock_response.raise_for_status.return_value = None
        mock_response.json.return_value = {
            "challengeId": "12345678-1234-5678-9abc-123456789abc",
        }
        mock_post.return_value = mock_response

        client = DysonClient(email="test@example.com", password="password")
        challenge = client.begin_login()

        assert str(challenge.challenge_id) == "12345678-1234-5678-9abc-123456789abc"

        client.close()

    @patch("requests.Session.post")
    def test_complete_login_success(self, mock_post: Mock) -> None:
        """Test successful complete login."""
        # Setup mock response for complete_login
        mock_response = Mock()
        mock_response.raise_for_status.return_value = None
        mock_response.json.return_value = {
            "account": "12345678-1234-5678-9abc-123456789abc",
            "token": "test_bearer_token_123",
            "tokenType": "Bearer",
        }
        mock_post.return_value = mock_response

        client = DysonClient(email="test@example.com", password="password")
        login_info = client.complete_login(
            "12345678-1234-5678-9abc-123456789abc", "123456"
        )

        assert str(login_info.account) == "12345678-1234-5678-9abc-123456789abc"
        assert login_info.token == "test_bearer_token_123"
        assert client.auth_token == "test_bearer_token_123"
        assert "Authorization" in client.session.headers

        # Check authorization header was set
        auth_header = client.session.headers.get("Authorization")
        assert auth_header == "Bearer test_bearer_token_123"

    @patch("requests.Session.post")
    def test_authentication_with_invalid_country(self, mock_post: Mock) -> None:
        """Test authentication with invalid country code."""
        with pytest.raises(
            ValueError,
            match="Country must be a 2-character uppercase ISO 3166-1 alpha-2 code",
        ):
            DysonClient(
                email="test@example.com", password="password", country="invalid"
            )

    @patch("requests.Session.post")
    def test_authentication_with_invalid_culture(self, mock_post: Mock) -> None:
        """Test authentication with invalid culture code."""
        with pytest.raises(ValueError, match="Culture must be in format 'xx-YY'"):
            DysonClient(
                email="test@example.com", password="password", culture="invalid"
            )

    @patch("requests.Session.get")
    def test_provision_success(self, mock_get: Mock) -> None:
        """Test successful provision call."""
        mock_response = Mock()
        mock_response.raise_for_status.return_value = None
        mock_response.json.return_value = {"version": "1.0.0"}
        mock_get.return_value = mock_response

        client = DysonClient(email="test@example.com", password="password")
        version = client.provision()

        assert version == "{'version': '1.0.0'}"
        assert client._provisioned is True
        mock_get.assert_called_once()

    @patch("requests.Session.get")
    def test_provision_connection_error(self, mock_get: Mock) -> None:
        """Test provision with connection error."""
        mock_get.side_effect = requests.RequestException("Connection failed")

        client = DysonClient(email="test@example.com", password="password")
        with pytest.raises(
            DysonConnectionError, match="Failed to provision API access"
        ):
            client.provision()

    def test_client_with_auth_token_initialization(self) -> None:
        """Test client initialization with auth token."""
        client = DysonClient(
            email="test@example.com", password="password", auth_token="test_token"
        )
        assert client.auth_token == "test_token"
        assert client.session.headers.get("Authorization") == "Bearer test_token"

    def test_get_set_auth_token(self) -> None:
        """Test get and set auth token methods."""
        client = DysonClient(email="test@example.com", password="password")

        # Initially no token
        assert client.get_auth_token() is None

        # Set a token
        client.set_auth_token("new_token")
        assert client.get_auth_token() == "new_token"
        assert client.session.headers.get("Authorization") == "Bearer new_token"

        client.close()

    def test_decrypt_local_credentials_invalid_data(self) -> None:
        """Test decrypt_local_credentials handles invalid data."""
        client = DysonClient()

        # Test with invalid base64 data
        with pytest.raises(DysonAPIError, match="Failed to decrypt local credentials"):
            client.decrypt_local_credentials("invalid_base64!", "SERIAL123")

        client.close()

    def test_context_manager(self) -> None:
        """Test client works as context manager."""
        with DysonClient(email="test@example.com") as client:
            assert client.email == "test@example.com"
            # Client session should be active
            assert client.session is not None

        # After exiting context, client should be closed
        # (In real implementation, session would be closed)

    @patch("libdyson_rest.client.requests.Session.get")
    def test_get_pending_release_success(self, mock_get: Mock) -> None:
        """Test successful pending release retrieval."""
        # Mock response data
        mock_response = Mock()
        mock_response.status_code = 200
        mock_response.json.return_value = {
            "version": "MOCK.99.99.999.9999",
            "pushed": False,
        }
        mock_get.return_value = mock_response

        client = DysonClient(auth_token="test_token")

        pending_release = client.get_pending_release("MOCK-TEST-SN12345")

        assert pending_release.version == "MOCK.99.99.999.9999"
        assert pending_release.pushed is False

        # Verify correct URL was called
        mock_get.assert_called_once()
        args, kwargs = mock_get.call_args
        assert "/v1/assets/devices/MOCK-TEST-SN12345/pendingrelease" in args[0]

        client.close()

    def test_get_pending_release_not_authenticated(self) -> None:
        """Test pending release retrieval fails without authentication."""
        client = DysonClient()

        with pytest.raises(
            DysonAuthError,
            match="Must authenticate before getting pending release info",
        ):
            client.get_pending_release("MOCK-TEST-SN12345")

        client.close()

    @patch("libdyson_rest.client.requests.Session.get")
    def test_get_pending_release_api_error(self, mock_get: Mock) -> None:
        """Test pending release retrieval handles API errors."""
        mock_get.side_effect = requests.RequestException("Network error")

        client = DysonClient(auth_token="test_token")

        with pytest.raises(DysonConnectionError, match="Failed to get pending release"):
            client.get_pending_release("MOCK-TEST-SN12345")
<<<<<<< HEAD
=======

        client.close()

    @patch("libdyson_rest.client.requests.Session.post")
    def test_complete_login_401_error(self, mock_post: Mock) -> None:
        """Test complete_login handles 401 authentication errors."""
        mock_response = Mock()
        mock_response.status_code = 401
        mock_error = requests.RequestException("Unauthorized")
        mock_error.response = mock_response
        mock_post.side_effect = mock_error

        client = DysonClient("test@example.com", "password")

        with pytest.raises(DysonAuthError, match="Invalid credentials or OTP code"):
            client.complete_login("challenge123", "123456")

        client.close()

    @patch("libdyson_rest.client.requests.Session.post")
    def test_complete_login_400_error(self, mock_post: Mock) -> None:
        """Test complete_login handles 400 bad request errors."""
        mock_response = Mock()
        mock_response.status_code = 400
        mock_response.text = "Bad Request"
        mock_response.url = "https://api.example.com/login"
        mock_error = requests.RequestException("Bad Request")
        mock_error.response = mock_response
        mock_error.request = Mock()
        mock_error.request.headers = {"Content-Type": "application/json"}
        mock_post.side_effect = mock_error

        client = DysonClient("test@example.com", "password")

        with pytest.raises(DysonAuthError, match="Bad request to Dyson API \\(400\\)"):
            client.complete_login("challenge123", "123456")

        client.close()

    @patch("libdyson_rest.client.requests.Session.post")
    def test_complete_login_400_error_logging_exception(self, mock_post: Mock) -> None:
        """Test complete_login handles 400 errors when logging fails."""
        mock_response = Mock()
        mock_response.status_code = 400
        # Make response.text raise an exception to test logging error handling
        mock_response.text = Mock(side_effect=AttributeError("No text"))
        mock_response.url = "https://api.example.com/login"
        mock_error = requests.RequestException("Bad Request")
        mock_error.response = mock_response
        mock_post.side_effect = mock_error

        client = DysonClient("test@example.com", "password")

        with pytest.raises(DysonAuthError, match="Bad request to Dyson API \\(400\\)"):
            client.complete_login("challenge123", "123456")

        client.close()

    @patch("libdyson_rest.client.requests.Session.post")
    def test_complete_login_connection_error(self, mock_post: Mock) -> None:
        """Test complete_login handles general connection errors."""
        mock_post.side_effect = requests.RequestException("Connection failed")

        client = DysonClient("test@example.com", "password")

        with pytest.raises(DysonConnectionError, match="Failed to complete login"):
            client.complete_login("challenge123", "123456")

        client.close()

    @patch("libdyson_rest.client.requests.Session.post")
    def test_complete_login_invalid_json_response(self, mock_post: Mock) -> None:
        """Test complete_login handles invalid JSON responses."""
        mock_response = Mock()
        mock_response.status_code = 200
        mock_response.json.side_effect = ValueError("Invalid JSON")
        mock_response.raise_for_status.return_value = None
        mock_post.return_value = mock_response

        client = DysonClient("test@example.com", "password")

        with pytest.raises(DysonAPIError, match="Invalid login response"):
            client.complete_login("challenge123", "123456")

        client.close()

    @patch("libdyson_rest.client.requests.Session.post")
    def test_complete_login_missing_key_response(self, mock_post: Mock) -> None:
        """Test complete_login handles responses with missing keys."""
        mock_response = Mock()
        mock_response.status_code = 200
        mock_response.json.return_value = {"invalid": "data"}  # Missing required keys
        mock_response.raise_for_status.return_value = None
        mock_post.return_value = mock_response

        client = DysonClient("test@example.com", "password")

        # The validation layer raises JSONValidationError, which gets caught and re-raised as DysonAPIError
        with pytest.raises(DysonAPIError, match="Invalid login response"):
            client.complete_login("challenge123", "123456")
>>>>>>> 4f1adaea

        client.close()

    @patch("libdyson_rest.client.requests.Session.post")
    def test_complete_login_401_error(self, mock_post: Mock) -> None:
        """Test complete_login handles 401 authentication errors."""
        mock_response = Mock()
        mock_response.status_code = 401
        mock_error = requests.RequestException("Unauthorized")
        mock_error.response = mock_response
        mock_post.side_effect = mock_error

        client = DysonClient("test@example.com", "password")

        with pytest.raises(DysonAuthError, match="Invalid credentials or OTP code"):
            client.complete_login("challenge123", "123456")

        client.close()

    @patch("libdyson_rest.client.requests.Session.post")
    def test_complete_login_400_error(self, mock_post: Mock) -> None:
        """Test complete_login handles 400 bad request errors."""
        mock_response = Mock()
        mock_response.status_code = 400
        mock_response.text = "Bad Request"
        mock_response.url = "https://api.example.com/login"
        mock_error = requests.RequestException("Bad Request")
        mock_error.response = mock_response
        mock_error.request = Mock()
        mock_error.request.headers = {"Content-Type": "application/json"}
        mock_post.side_effect = mock_error

        client = DysonClient("test@example.com", "password")

        with pytest.raises(DysonAuthError, match="Bad request to Dyson API \\(400\\)"):
            client.complete_login("challenge123", "123456")

        client.close()

    @patch("libdyson_rest.client.requests.Session.post")
    def test_complete_login_400_error_logging_exception(self, mock_post: Mock) -> None:
        """Test complete_login handles 400 errors when logging fails."""
        mock_response = Mock()
        mock_response.status_code = 400
        # Make response.text raise an exception to test logging error handling
        mock_response.text = Mock(side_effect=AttributeError("No text"))
        mock_response.url = "https://api.example.com/login"
        mock_error = requests.RequestException("Bad Request")
        mock_error.response = mock_response
        mock_post.side_effect = mock_error

        client = DysonClient("test@example.com", "password")

        with pytest.raises(DysonAuthError, match="Bad request to Dyson API \\(400\\)"):
            client.complete_login("challenge123", "123456")

        client.close()

    @patch("libdyson_rest.client.requests.Session.post")
    def test_complete_login_connection_error(self, mock_post: Mock) -> None:
        """Test complete_login handles general connection errors."""
        mock_post.side_effect = requests.RequestException("Connection failed")

        client = DysonClient("test@example.com", "password")

        with pytest.raises(DysonConnectionError, match="Failed to complete login"):
            client.complete_login("challenge123", "123456")

        client.close()

    @patch("libdyson_rest.client.requests.Session.post")
    def test_complete_login_invalid_json_response(self, mock_post: Mock) -> None:
        """Test complete_login handles invalid JSON responses."""
        mock_response = Mock()
        mock_response.status_code = 200
        mock_response.json.side_effect = ValueError("Invalid JSON")
        mock_response.raise_for_status.return_value = None
        mock_post.return_value = mock_response

        client = DysonClient("test@example.com", "password")

        with pytest.raises(DysonAPIError, match="Invalid login response"):
            client.complete_login("challenge123", "123456")

        client.close()

    @patch("libdyson_rest.client.requests.Session.post")
    def test_complete_login_missing_key_response(self, mock_post: Mock) -> None:
        """Test complete_login handles responses with missing keys."""
        mock_response = Mock()
        mock_response.status_code = 200
        mock_response.json.return_value = {"invalid": "data"}  # Missing required keys
        mock_response.raise_for_status.return_value = None
        mock_post.return_value = mock_response

        client = DysonClient("test@example.com", "password")

        # The validation layer raises JSONValidationError, which gets caught and re-raised as DysonAPIError
        with pytest.raises(DysonAPIError, match="Invalid login response"):
            client.complete_login("challenge123", "123456")

        client.close()

    @patch("requests.Session.get")
    def test_regional_endpoint_australia(self, mock_get: Mock) -> None:
        """Test that Australian clients use AU endpoint."""
        mock_response = Mock()
        mock_response.raise_for_status.return_value = None
        mock_response.json.return_value = {"version": "1.0.0"}
        mock_get.return_value = mock_response

        client = DysonClient(country="AU", email="test@example.com", password="password")
        client.provision()

        # Verify the correct AU endpoint was called
        mock_get.assert_called_once()
        args, kwargs = mock_get.call_args
        assert "appapi.cp.dyson.au" in args[0]
        client.close()

    @patch("requests.Session.get")
    def test_regional_endpoint_new_zealand(self, mock_get: Mock) -> None:
        """Test that New Zealand clients use NZ endpoint."""
        mock_response = Mock()
        mock_response.raise_for_status.return_value = None
        mock_response.json.return_value = {"version": "1.0.0"}
        mock_get.return_value = mock_response

        client = DysonClient(country="NZ", email="test@example.com", password="password")
        client.provision()

        # Verify the correct NZ endpoint was called
        mock_get.assert_called_once()
        args, kwargs = mock_get.call_args
        assert "appapi.cp.dyson.nz" in args[0]
        client.close()

    @patch("requests.Session.get")
    def test_regional_endpoint_china(self, mock_get: Mock) -> None:
        """Test that Chinese clients use CN endpoint."""
        mock_response = Mock()
        mock_response.raise_for_status.return_value = None
        mock_response.json.return_value = {"version": "1.0.0"}
        mock_get.return_value = mock_response

        client = DysonClient(country="CN", email="test@example.com", password="password")
        client.provision()

        # Verify the correct CN endpoint was called
        mock_get.assert_called_once()
        args, kwargs = mock_get.call_args
        assert "appapi.cp.dyson.cn" in args[0]
        client.close()

    @patch("requests.Session.get")
    def test_regional_endpoint_default_fallback(self, mock_get: Mock) -> None:
        """Test that unknown countries fall back to .com endpoint."""
        mock_response = Mock()
        mock_response.raise_for_status.return_value = None
        mock_response.json.return_value = {"version": "1.0.0"}
        mock_get.return_value = mock_response

        # Test with various countries that should fall back to .com
        test_countries = ["US", "GB", "DE", "CA", "JP"]
        
        for country in test_countries:
            mock_get.reset_mock()
            client = DysonClient(country=country, email="test@example.com", password="password")
            client.provision()

            # Verify the default .com endpoint was called
            mock_get.assert_called_once()
            args, kwargs = mock_get.call_args
            assert "appapi.cp.dyson.com" in args[0], f"Failed for country {country}"
            client.close()<|MERGE_RESOLUTION|>--- conflicted
+++ resolved
@@ -251,8 +251,6 @@
 
         with pytest.raises(DysonConnectionError, match="Failed to get pending release"):
             client.get_pending_release("MOCK-TEST-SN12345")
-<<<<<<< HEAD
-=======
 
         client.close()
 
@@ -353,107 +351,6 @@
         # The validation layer raises JSONValidationError, which gets caught and re-raised as DysonAPIError
         with pytest.raises(DysonAPIError, match="Invalid login response"):
             client.complete_login("challenge123", "123456")
->>>>>>> 4f1adaea
-
-        client.close()
-
-    @patch("libdyson_rest.client.requests.Session.post")
-    def test_complete_login_401_error(self, mock_post: Mock) -> None:
-        """Test complete_login handles 401 authentication errors."""
-        mock_response = Mock()
-        mock_response.status_code = 401
-        mock_error = requests.RequestException("Unauthorized")
-        mock_error.response = mock_response
-        mock_post.side_effect = mock_error
-
-        client = DysonClient("test@example.com", "password")
-
-        with pytest.raises(DysonAuthError, match="Invalid credentials or OTP code"):
-            client.complete_login("challenge123", "123456")
-
-        client.close()
-
-    @patch("libdyson_rest.client.requests.Session.post")
-    def test_complete_login_400_error(self, mock_post: Mock) -> None:
-        """Test complete_login handles 400 bad request errors."""
-        mock_response = Mock()
-        mock_response.status_code = 400
-        mock_response.text = "Bad Request"
-        mock_response.url = "https://api.example.com/login"
-        mock_error = requests.RequestException("Bad Request")
-        mock_error.response = mock_response
-        mock_error.request = Mock()
-        mock_error.request.headers = {"Content-Type": "application/json"}
-        mock_post.side_effect = mock_error
-
-        client = DysonClient("test@example.com", "password")
-
-        with pytest.raises(DysonAuthError, match="Bad request to Dyson API \\(400\\)"):
-            client.complete_login("challenge123", "123456")
-
-        client.close()
-
-    @patch("libdyson_rest.client.requests.Session.post")
-    def test_complete_login_400_error_logging_exception(self, mock_post: Mock) -> None:
-        """Test complete_login handles 400 errors when logging fails."""
-        mock_response = Mock()
-        mock_response.status_code = 400
-        # Make response.text raise an exception to test logging error handling
-        mock_response.text = Mock(side_effect=AttributeError("No text"))
-        mock_response.url = "https://api.example.com/login"
-        mock_error = requests.RequestException("Bad Request")
-        mock_error.response = mock_response
-        mock_post.side_effect = mock_error
-
-        client = DysonClient("test@example.com", "password")
-
-        with pytest.raises(DysonAuthError, match="Bad request to Dyson API \\(400\\)"):
-            client.complete_login("challenge123", "123456")
-
-        client.close()
-
-    @patch("libdyson_rest.client.requests.Session.post")
-    def test_complete_login_connection_error(self, mock_post: Mock) -> None:
-        """Test complete_login handles general connection errors."""
-        mock_post.side_effect = requests.RequestException("Connection failed")
-
-        client = DysonClient("test@example.com", "password")
-
-        with pytest.raises(DysonConnectionError, match="Failed to complete login"):
-            client.complete_login("challenge123", "123456")
-
-        client.close()
-
-    @patch("libdyson_rest.client.requests.Session.post")
-    def test_complete_login_invalid_json_response(self, mock_post: Mock) -> None:
-        """Test complete_login handles invalid JSON responses."""
-        mock_response = Mock()
-        mock_response.status_code = 200
-        mock_response.json.side_effect = ValueError("Invalid JSON")
-        mock_response.raise_for_status.return_value = None
-        mock_post.return_value = mock_response
-
-        client = DysonClient("test@example.com", "password")
-
-        with pytest.raises(DysonAPIError, match="Invalid login response"):
-            client.complete_login("challenge123", "123456")
-
-        client.close()
-
-    @patch("libdyson_rest.client.requests.Session.post")
-    def test_complete_login_missing_key_response(self, mock_post: Mock) -> None:
-        """Test complete_login handles responses with missing keys."""
-        mock_response = Mock()
-        mock_response.status_code = 200
-        mock_response.json.return_value = {"invalid": "data"}  # Missing required keys
-        mock_response.raise_for_status.return_value = None
-        mock_post.return_value = mock_response
-
-        client = DysonClient("test@example.com", "password")
-
-        # The validation layer raises JSONValidationError, which gets caught and re-raised as DysonAPIError
-        with pytest.raises(DysonAPIError, match="Invalid login response"):
-            client.complete_login("challenge123", "123456")
 
         client.close()
 
@@ -465,7 +362,9 @@
         mock_response.json.return_value = {"version": "1.0.0"}
         mock_get.return_value = mock_response
 
-        client = DysonClient(country="AU", email="test@example.com", password="password")
+        client = DysonClient(
+            country="AU", email="test@example.com", password="password"
+        )
         client.provision()
 
         # Verify the correct AU endpoint was called
@@ -482,7 +381,9 @@
         mock_response.json.return_value = {"version": "1.0.0"}
         mock_get.return_value = mock_response
 
-        client = DysonClient(country="NZ", email="test@example.com", password="password")
+        client = DysonClient(
+            country="NZ", email="test@example.com", password="password"
+        )
         client.provision()
 
         # Verify the correct NZ endpoint was called
@@ -499,7 +400,9 @@
         mock_response.json.return_value = {"version": "1.0.0"}
         mock_get.return_value = mock_response
 
-        client = DysonClient(country="CN", email="test@example.com", password="password")
+        client = DysonClient(
+            country="CN", email="test@example.com", password="password"
+        )
         client.provision()
 
         # Verify the correct CN endpoint was called
@@ -518,10 +421,12 @@
 
         # Test with various countries that should fall back to .com
         test_countries = ["US", "GB", "DE", "CA", "JP"]
-        
+
         for country in test_countries:
             mock_get.reset_mock()
-            client = DysonClient(country=country, email="test@example.com", password="password")
+            client = DysonClient(
+                country=country, email="test@example.com", password="password"
+            )
             client.provision()
 
             # Verify the default .com endpoint was called
