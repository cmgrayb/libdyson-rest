"""
libdyson-rest: Python library for interacting with the Dyson REST API.

This library provides a clean interface for communicating with Dyson devices
through their official REST API endpoints as documented in the OpenAPI specification.

Key Features:
- Full OpenAPI specification compliance
- Two-step authentication with OTP codes
- Complete device management and IoT credentials
- Type-safe data models
- Comprehensive error handling
- Context manager support

Basic Usage:
    from libdyson_rest import DysonClient

    client = DysonClient(email="your@email.com", password="password")

    # Two-step authentication
    challenge = client.begin_login()
    # Check email for OTP code
    login_info = client.complete_login(str(challenge.challenge_id), "123456")

    # Get devices
    devices = client.get_devices()
    for device in devices:
        print(f"Device: {device.name} ({device.serial_number})")
"""

<<<<<<< HEAD
__version__ = "0.5.1b1"
=======
__version__ = "0.5.1a1"
>>>>>>> fe02e49e
__author__ = "libdyson-rest contributors"
__email__ = "contributors@libdyson-rest.dev"

from .client import DysonClient
from .exceptions import (
    DysonAPIError,
    DysonAuthError,
    DysonConnectionError,
    DysonDeviceError,
    DysonValidationError,
)
from .models import (
    ConnectionCategory,
    Device,
    DeviceCategory,
    IoTData,
    LoginChallenge,
    LoginInformation,
    UserStatus,
)

__all__ = [
    # Core client
    "DysonClient",
    # Exceptions
    "DysonAPIError",
    "DysonAuthError",
    "DysonConnectionError",
    "DysonDeviceError",
    "DysonValidationError",
    # Key models
    "Device",
    "DeviceCategory",
    "ConnectionCategory",
    "IoTData",
    "LoginChallenge",
    "LoginInformation",
    "UserStatus",
]<|MERGE_RESOLUTION|>--- conflicted
+++ resolved
@@ -28,11 +28,7 @@
         print(f"Device: {device.name} ({device.serial_number})")
 """
 
-<<<<<<< HEAD
-__version__ = "0.5.1b1"
-=======
-__version__ = "0.5.1a1"
->>>>>>> fe02e49e
+__version__ = "0.5.1b2"
 __author__ = "libdyson-rest contributors"
 __email__ = "contributors@libdyson-rest.dev"
 
