--- conflicted
+++ resolved
@@ -13,10 +13,7 @@
     DeviceResponseDict,
     FirmwareResponseDict,
     MQTTResponseDict,
-<<<<<<< HEAD
-=======
     PendingReleaseResponseDict,
->>>>>>> 9835c175
 )
 from ..validation import (
     safe_get_bool,
