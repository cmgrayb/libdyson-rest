--- conflicted
+++ resolved
@@ -16,9 +16,6 @@
 from cryptography.hazmat.primitives.ciphers import Cipher, algorithms, modes
 
 from .exceptions import DysonAPIError, DysonAuthError, DysonConnectionError
-<<<<<<< HEAD
-from .models import Device, IoTData, LoginChallenge, LoginInformation, UserStatus
-=======
 from .models import (
     Device,
     IoTData,
@@ -27,16 +24,12 @@
     PendingRelease,
     UserStatus,
 )
->>>>>>> dc518a11
 from .types import (
     DeviceResponseDict,
     IoTDataResponseDict,
     LoginChallengeResponseDict,
     LoginInformationResponseDict,
-<<<<<<< HEAD
-=======
     PendingReleaseResponseDict,
->>>>>>> dc518a11
     UserStatusResponseDict,
 )
 
@@ -441,8 +434,6 @@
         except (json.JSONDecodeError, KeyError, ValueError) as e:
             raise DysonAPIError(f"Invalid IoT credentials response: {e}") from e
 
-<<<<<<< HEAD
-=======
     def get_pending_release(self, serial_number: str) -> PendingRelease:
         """
         Get pending firmware release information for a specific device.
@@ -487,7 +478,6 @@
         except (json.JSONDecodeError, KeyError, ValueError) as e:
             raise DysonAPIError(f"Invalid pending release response: {e}") from e
 
->>>>>>> dc518a11
     def decrypt_local_credentials(
         self, encrypted_password: str, serial_number: str
     ) -> str:
