name: "Auto-Release: Release Candidate"

on:
  push:
    branches:
      - "release/rc"
  workflow_dispatch:
    inputs:
      force_version:
        description: 'Force specific version (optional)'
        required: false
        type: string

permissions:
  contents: write
  id-token: write
  pull-requests: read

env:
  PYTHON_VERSION: "3.11"

jobs:
  auto-release-rc:
    name: "🚀 Auto-Release RC"
    runs-on: ubuntu-latest
    environment: pypi
    
<<<<<<< HEAD
    # Skip if commit message contains [skip-release]
    if: |
      github.event_name == 'workflow_dispatch' || 
      (github.event_name == 'push' && 
       !contains(github.event.head_commit.message, '[skip-release]'))
=======
    # Only run on direct pushes to release/rc or manual dispatch
    # Skip if commit message contains [skip-release] or auto-release version bumps
    # Also skip if the commit author is the GitHub Action (prevents loops)
    if: |
      github.event_name == 'workflow_dispatch' || 
      (github.event_name == 'push' && 
       !contains(github.event.head_commit.message, '[skip-release]') &&
       !contains(github.event.head_commit.message, '🚀 Auto-release: Bump to v') &&
       github.event.head_commit.author.email != 'action@github.com' &&
       github.event.head_commit.committer.email != 'action@github.com' &&
       !contains(github.ref, 'refs/pull/'))
>>>>>>> f3929309
    
    steps:
      - name: "📥 Checkout repository"
        uses: actions/checkout@v4
        with:
          fetch-depth: 0
          token: ${{ secrets.RELEASE_TOKEN }}

      - name: "� Verify Not Auto-Release Loop"
        run: |
          echo "🔍 Checking commit details to prevent infinite loops..."
          echo "Commit message: ${{ github.event.head_commit.message }}"
          echo "Author: ${{ github.event.head_commit.author.name }} (${{ github.event.head_commit.author.email }})"
          echo "Committer: ${{ github.event.head_commit.committer.name }} (${{ github.event.head_commit.committer.email }})"
          
          if [[ "${{ github.event.head_commit.message }}" == *"🚀 Auto-release: Bump to v"* ]]; then
            echo "❌ This appears to be an auto-release commit. This should not happen due to job-level conditions."
            echo "This indicates a potential loop prevention failure."
            exit 1
          fi
          
          if [[ "${{ github.event.head_commit.author.email }}" == "action@github.com" ]]; then
            echo "❌ This commit was made by GitHub Action. This should not happen due to job-level conditions."
            echo "This indicates a potential loop prevention failure."
            exit 1
          fi
          
          echo "✅ Loop prevention checks passed. Proceeding with RC release."

      - name: "�🐍 Set up Python"
        uses: actions/setup-python@v5
        with:
          python-version: ${{ env.PYTHON_VERSION }}

      - name: "📦 Install dependencies"
        run: |
          python -m pip install --upgrade pip
          pip install -r requirements-dev.txt
          pip install -e .

      - name: "🧪 Run Tests"
        run: |
          python -m pytest tests/ -v --cov=src/ --cov-report=term-missing --cov-fail-under=80

      - name: "📝 Auto-increment RC Version"
        id: version
        run: |
          if [ -n "${{ github.event.inputs.force_version }}" ]; then
            NEW_VERSION="${{ github.event.inputs.force_version }}"
            echo "Using forced version: $NEW_VERSION"
            python scripts/update_version.py "$NEW_VERSION"
          else
            echo "Auto-incrementing release candidate version..."
            python scripts/update_version.py --increment rc
          fi
          
          # Get the new version
          NEW_VERSION=$(python scripts/update_version.py --show | grep -o '[0-9]\+\.[0-9]\+\.[0-9]\+[a-zA-Z0-9]*')
          echo "new_version=$NEW_VERSION" >> $GITHUB_OUTPUT
          echo "📌 New version: $NEW_VERSION"

      - name: "💾 Commit Version Update"
        run: |
          git config --local user.email "action@github.com"
          git config --local user.name "GitHub Action"
          git add pyproject.toml
          git commit -m "🚀 Auto-release: Bump to v${{ steps.version.outputs.new_version }}" || exit 0

      - name: "🏷️ Create Git Tag"
        run: |
          git tag -a "v${{ steps.version.outputs.new_version }}" -m "Release candidate v${{ steps.version.outputs.new_version }}"

      - name: "⬆️ Push Changes and Tags"
        run: |
          git push origin release/rc
          git push origin "v${{ steps.version.outputs.new_version }}"

      - name: "📦 Build Package"
        run: |
          python -m pip install --upgrade build
          python -m build

      # Note: Publishing to PyPI is now handled by the publish-to-pypi.yml workflow
      # when the GitHub release is created. This prevents duplicate uploads.

      - name: "📋 Create GitHub Release"
        uses: actions/create-release@v1
        env:
          GITHUB_TOKEN: ${{ secrets.RELEASE_TOKEN }}
        with:
          tag_name: "v${{ steps.version.outputs.new_version }}"
          release_name: "libdyson-rest v${{ steps.version.outputs.new_version }} (Release Candidate)"
          body: |
            🎯 **Release Candidate** - Final testing before stable release
            
            **Version:** `${{ steps.version.outputs.new_version }}`
            **Published to:** PyPI
            **Branch:** `release/rc`
            
            ## Installation
            ```bash
            pip install libdyson-rest==${{ steps.version.outputs.new_version }}
            ```
            
            ## 🎯 Release Candidate Notice
            This is a release candidate. All features are stable and ready for production.
            Final testing and validation in progress.
            
            ## 🔄 Auto-Generated Release
            This release was automatically created by the release candidate pipeline.
          draft: false
          prerelease: true

      - name: "📊 Release Summary"
        run: |
          echo "## 🎉 Release Candidate Complete!" >> $GITHUB_STEP_SUMMARY
          echo "" >> $GITHUB_STEP_SUMMARY
          echo "**Version:** \`${{ steps.version.outputs.new_version }}\`" >> $GITHUB_STEP_SUMMARY
          echo "**Target:** PyPI" >> $GITHUB_STEP_SUMMARY  
          echo "**Branch:** \`release/rc\`" >> $GITHUB_STEP_SUMMARY
          echo "" >> $GITHUB_STEP_SUMMARY
          echo "### 📦 Installation" >> $GITHUB_STEP_SUMMARY
          echo "\`\`\`bash" >> $GITHUB_STEP_SUMMARY
          echo "pip install libdyson-rest==${{ steps.version.outputs.new_version }}" >> $GITHUB_STEP_SUMMARY
          echo "\`\`\`" >> $GITHUB_STEP_SUMMARY
          echo "" >> $GITHUB_STEP_SUMMARY
          echo "### 🔗 Links" >> $GITHUB_STEP_SUMMARY
          echo "- [PyPI Package](https://pypi.org/project/libdyson-rest/${{ steps.version.outputs.new_version }}/)" >> $GITHUB_STEP_SUMMARY
          echo "- [GitHub Release](https://github.com/${{ github.repository }}/releases/tag/v${{ steps.version.outputs.new_version }})" >> $GITHUB_STEP_SUMMARY<|MERGE_RESOLUTION|>--- conflicted
+++ resolved
@@ -25,13 +25,6 @@
     runs-on: ubuntu-latest
     environment: pypi
     
-<<<<<<< HEAD
-    # Skip if commit message contains [skip-release]
-    if: |
-      github.event_name == 'workflow_dispatch' || 
-      (github.event_name == 'push' && 
-       !contains(github.event.head_commit.message, '[skip-release]'))
-=======
     # Only run on direct pushes to release/rc or manual dispatch
     # Skip if commit message contains [skip-release] or auto-release version bumps
     # Also skip if the commit author is the GitHub Action (prevents loops)
@@ -43,13 +36,13 @@
        github.event.head_commit.author.email != 'action@github.com' &&
        github.event.head_commit.committer.email != 'action@github.com' &&
        !contains(github.ref, 'refs/pull/'))
->>>>>>> f3929309
     
     steps:
       - name: "📥 Checkout repository"
         uses: actions/checkout@v4
         with:
           fetch-depth: 0
+          token: ${{ secrets.RELEASE_TOKEN }}
           token: ${{ secrets.RELEASE_TOKEN }}
 
       - name: "� Verify Not Auto-Release Loop"
