name: "Auto-Release: Alpha"

on:
  push:
    branches:
      - "release/alpha"
  workflow_dispatch:
    inputs:
      force_version:
        description: 'Force specific version (optional)'
        required: false
        type: string

permissions:
  contents: write
  id-token: write
  pull-requests: read

env:
  PYTHON_VERSION: "3.11"

jobs:
  auto-release-alpha:
    name: "🚀 Auto-Release Alpha"
    runs-on: ubuntu-latest
    environment: testpypi
    
<<<<<<< HEAD
    # Skip if commit message contains [skip-release] or is an auto-release commit
    if: |
      github.event_name == 'workflow_dispatch' || 
      (github.event_name == 'push' && 
       !contains(github.event.head_commit.message, '[skip-release]') &&
       !contains(github.event.head_commit.message, '🚀 Auto-release: Bump to v') &&
       !contains(github.ref, 'refs/pull/'))
=======
    # Skip if commit message contains [skip-release]
    if: |
      github.event_name == 'workflow_dispatch' || 
      (github.event_name == 'push' && 
       !contains(github.event.head_commit.message, '[skip-release]'))
>>>>>>> 585692a1
    
    steps:
      - name: "📥 Checkout repository"
        uses: actions/checkout@v4
        with:
          fetch-depth: 0
          token: ${{ secrets.RELEASE_TOKEN }}

      - name: "🐍 Set up Python"
        uses: actions/setup-python@v5
        with:
          python-version: ${{ env.PYTHON_VERSION }}

      - name: "📦 Install dependencies"
        run: |
          python -m pip install --upgrade pip
          pip install -r requirements-dev.txt
          pip install -e .

      - name: "🧪 Run Tests"
        run: |
          python -m pytest tests/ -v --cov=src/ --cov-report=term-missing --cov-fail-under=80

      - name: "📝 Auto-increment Alpha Version"
        id: version
        run: |
          if [ -n "${{ github.event.inputs.force_version }}" ]; then
            NEW_VERSION="${{ github.event.inputs.force_version }}"
            echo "Using forced version: $NEW_VERSION"
            python scripts/update_version.py "$NEW_VERSION"
          else
            echo "Auto-incrementing alpha version..."
            python scripts/update_version.py --increment alpha
          fi
          
          # Get the new version
          NEW_VERSION=$(python scripts/update_version.py --show | grep -o '[0-9]\+\.[0-9]\+\.[0-9]\+[a-zA-Z0-9]*')
          echo "new_version=$NEW_VERSION" >> $GITHUB_OUTPUT
          echo "📌 New version: $NEW_VERSION"

      - name: "💾 Commit Version Update"
        run: |
          git config --local user.email "action@github.com"
          git config --local user.name "GitHub Action"
          git add pyproject.toml
          git commit -m "🚀 Auto-release: Bump to v${{ steps.version.outputs.new_version }}" || exit 0

      - name: "🏷️ Create Git Tag"
        run: |
          git tag -a "v${{ steps.version.outputs.new_version }}" -m "Alpha release v${{ steps.version.outputs.new_version }}"

      - name: "⬆️ Push Changes and Tags"
        run: |
          git push origin release/alpha
          git push origin "v${{ steps.version.outputs.new_version }}"

      - name: "📦 Build Package"
        run: |
          python -m pip install --upgrade build
          python -m build

      - name: "🚀 Publish to TestPyPI"
        uses: pypa/gh-action-pypi-publish@release/v1
        with:
          repository-url: https://test.pypi.org/legacy/
          print-hash: true

      - name: "📋 Create GitHub Release"
        uses: actions/create-release@v1
        env:
          GITHUB_TOKEN: ${{ secrets.RELEASE_TOKEN }}
        with:
          tag_name: "v${{ steps.version.outputs.new_version }}"
          release_name: "libdyson-rest v${{ steps.version.outputs.new_version }} (Alpha)"
          body: |
            🧪 **Alpha Release** - For testing purposes only
            
            **Version:** `${{ steps.version.outputs.new_version }}`
            **Published to:** TestPyPI
            **Branch:** `release/alpha`
            
            ## Installation
            ```bash
            pip install --index-url https://test.pypi.org/simple/ libdyson-rest==${{ steps.version.outputs.new_version }}
            ```
            
            ## ⚠️ Alpha Notice
            This is an alpha release intended for testing. Features may be incomplete or unstable.
            
            ## 🔄 Auto-Generated Release
            This release was automatically created by the alpha release pipeline.
          draft: false
          prerelease: true

      - name: "📊 Release Summary"
        run: |
          echo "## 🎉 Alpha Release Complete!" >> $GITHUB_STEP_SUMMARY
          echo "" >> $GITHUB_STEP_SUMMARY
          echo "**Version:** \`${{ steps.version.outputs.new_version }}\`" >> $GITHUB_STEP_SUMMARY
          echo "**Target:** TestPyPI" >> $GITHUB_STEP_SUMMARY  
          echo "**Branch:** \`release/alpha\`" >> $GITHUB_STEP_SUMMARY
          echo "" >> $GITHUB_STEP_SUMMARY
          echo "### 📦 Installation" >> $GITHUB_STEP_SUMMARY
          echo "\`\`\`bash" >> $GITHUB_STEP_SUMMARY
          echo "pip install --index-url https://test.pypi.org/simple/ libdyson-rest==${{ steps.version.outputs.new_version }}" >> $GITHUB_STEP_SUMMARY
          echo "\`\`\`" >> $GITHUB_STEP_SUMMARY
          echo "" >> $GITHUB_STEP_SUMMARY
          echo "### 🔗 Links" >> $GITHUB_STEP_SUMMARY
          echo "- [TestPyPI Package](https://test.pypi.org/project/libdyson-rest/${{ steps.version.outputs.new_version }}/)" >> $GITHUB_STEP_SUMMARY
          echo "- [GitHub Release](https://github.com/${{ github.repository }}/releases/tag/v${{ steps.version.outputs.new_version }})" >> $GITHUB_STEP_SUMMARY<|MERGE_RESOLUTION|>--- conflicted
+++ resolved
@@ -25,7 +25,6 @@
     runs-on: ubuntu-latest
     environment: testpypi
     
-<<<<<<< HEAD
     # Skip if commit message contains [skip-release] or is an auto-release commit
     if: |
       github.event_name == 'workflow_dispatch' || 
@@ -33,13 +32,6 @@
        !contains(github.event.head_commit.message, '[skip-release]') &&
        !contains(github.event.head_commit.message, '🚀 Auto-release: Bump to v') &&
        !contains(github.ref, 'refs/pull/'))
-=======
-    # Skip if commit message contains [skip-release]
-    if: |
-      github.event_name == 'workflow_dispatch' || 
-      (github.event_name == 'push' && 
-       !contains(github.event.head_commit.message, '[skip-release]'))
->>>>>>> 585692a1
     
     steps:
       - name: "📥 Checkout repository"
