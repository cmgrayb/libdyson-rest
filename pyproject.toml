[build-system]
requires = ["setuptools>=61.0", "wheel"]
build-backend = "setuptools.build_meta"

[project]
name = "libdyson-rest"
<<<<<<< HEAD
version = "0.3.0b9"
=======
version = "0.4.1a1"
>>>>>>> 35d80756
description = "Python library for interacting with Dyson devices through their official REST API"
readme = "README.md"
license = "MIT"
authors = [
    {name = "Chris Gray", email = "cmgrayb@outlook.com"},
]
maintainers = [
    {name = "Chris Gray", email = "cmgrayb@outlook.com"},
]
keywords = [
    "dyson",
    "air-purifier",
    "fan",
    "iot",
    "rest-api",
    "mqtt",
    "home-automation",
]
classifiers = [
    "Development Status :: 4 - Beta",
    "Intended Audience :: Developers",
    "Programming Language :: Python :: 3",
    "Programming Language :: Python :: 3.8",
    "Programming Language :: Python :: 3.9",
    "Programming Language :: Python :: 3.10",
    "Programming Language :: Python :: 3.11",
    "Programming Language :: Python :: 3.12",
    "Topic :: Home Automation",
    "Topic :: Internet :: WWW/HTTP :: Dynamic Content",
    "Topic :: Software Development :: Libraries :: Python Modules",
]
requires-python = ">=3.8"
dependencies = [
    "requests>=2.28.0",
    "cryptography>=3.4.0",
]

[project.optional-dependencies]
dev = [
    "black==25.1.0",
    "flake8==7.3.0",
    "isort==6.0.1",
    "pytest==8.4.1",
    "pytest-cov==6.2.1",
    "mypy==1.17.1",
    "types-requests==2.32.4.20250809",
    "types-cryptography==3.3.23.2",
    "bandit[toml]==1.8.0",
]

[project.urls]
Homepage = "https://github.com/cmgrayb/libdyson-rest"
Repository = "https://github.com/cmgrayb/libdyson-rest"
Issues = "https://github.com/cmgrayb/libdyson-rest/issues"
Documentation = "https://github.com/cmgrayb/libdyson-rest#readme"
Changelog = "https://github.com/cmgrayb/libdyson-rest/releases"

[tool.setuptools.packages.find]
where = ["src"]

[tool.black]
line-length = 120
target-version = ["py38", "py39", "py310", "py311", "py312"]
include = '\.pyi?$'
extend-exclude = '''
/(
  # Exclude virtual environment
  \.venv
  | venv
  | build
  | dist
)/
'''

[tool.isort]
profile = "black"
line_length = 120
multi_line_output = 3
include_trailing_comma = true
force_grid_wrap = 0
use_parentheses = true
ensure_newline_before_comments = true
src_paths = ["src", "tests"]

[tool.pytest.ini_options]
testpaths = ["tests"]
python_files = ["test_*.py", "*_test.py"]
python_classes = ["Test*"]
python_functions = ["test_*"]
addopts = [
    "--cov=src/libdyson_rest",
    "--cov-report=html",
    "--cov-report=term-missing",
    "--cov-fail-under=80",
    "-v",
]

[tool.mypy]
python_version = "3.10"
warn_return_any = true
warn_unused_configs = true
disallow_untyped_defs = true
disallow_incomplete_defs = true
check_untyped_defs = true
disallow_untyped_decorators = true
no_implicit_optional = true
warn_redundant_casts = true
warn_unused_ignores = true
warn_no_return = true
warn_unreachable = true
strict_equality = true
ignore_missing_imports = true

[[tool.mypy.overrides]]
module = "tests.*"
disallow_untyped_defs = false
disallow_untyped_decorators = false

[tool.bandit]
exclude_dirs = ["tests", ".venv", "venv", "build", "dist", "src/libdyson_rest.egg-info"]
skips = []
format = "txt"<|MERGE_RESOLUTION|>--- conflicted
+++ resolved
@@ -4,11 +4,7 @@
 
 [project]
 name = "libdyson-rest"
-<<<<<<< HEAD
-version = "0.3.0b9"
-=======
 version = "0.4.1a1"
->>>>>>> 35d80756
 description = "Python library for interacting with Dyson devices through their official REST API"
 readme = "README.md"
 license = "MIT"
