[build-system]
requires = ["setuptools>=61.0", "wheel"]
build-backend = "setuptools.build_meta"

[project]
name = "libdyson-rest"
<<<<<<< HEAD
version = "0.5.1"
=======
version = "0.6.0b1"
>>>>>>> 9835c175
description = "Python library for interacting with Dyson devices through their official REST API"
readme = "README.md"
license = "MIT"
authors = [
    {name = "Chris Gray", email = "cmgrayb@outlook.com"},
]
maintainers = [
    {name = "Chris Gray", email = "cmgrayb@outlook.com"},
]
keywords = [
    "dyson",
    "air-purifier",
    "fan",
    "iot",
    "rest-api",
    "mqtt",
    "home-automation",
]
classifiers = [
    "Development Status :: 4 - Beta",
    "Intended Audience :: Developers",
    "Programming Language :: Python :: 3",
    "Programming Language :: Python :: 3.10",
    "Programming Language :: Python :: 3.11",
    "Programming Language :: Python :: 3.12",
    "Programming Language :: Python :: 3.13",
    "Topic :: Home Automation",
    "Topic :: Internet :: WWW/HTTP :: Dynamic Content",
    "Topic :: Software Development :: Libraries :: Python Modules",
]
requires-python = ">=3.10"
dependencies = [
    "requests>=2.28.0",
    "cryptography>=3.4.0",
    "typing_extensions>=4.0.0",
]

[project.optional-dependencies]
dev = [
    "black==25.1.0",
    "flake8==7.3.0",
    "isort==6.0.1",
    "pytest==8.4.1",
    "pytest-cov==6.2.1",
    "mypy==1.14.1",
    "bandit[toml]==1.8.0",
    "safety==4.0.4",
]

[project.urls]
Homepage = "https://github.com/cmgrayb/libdyson-rest"
Repository = "https://github.com/cmgrayb/libdyson-rest"
Documentation = "https://github.com/cmgrayb/libdyson-rest#readme"
Issues = "https://github.com/cmgrayb/libdyson-rest/issues"
Changelog = "https://github.com/cmgrayb/libdyson-rest/blob/main/CHANGELOG.md"

[tool.setuptools.packages.find]
where = ["src"]

[tool.setuptools.package-data]
"*" = ["py.typed"]

[tool.black]
line-length = 88
target-version = ['py310']
include = '\.pyi?$'
extend-exclude = '''
/(
  # directories
  \.eggs
  | \.git
  | \.hg
  | \.mypy_cache
  | \.tox
  | \.venv
  | _build
  | buck-out
  | build
  | dist
)/
'''

[tool.isort]
profile = "black"
multi_line_output = 3
line_length = 88
known_first_party = ["libdyson_rest"]

[tool.flake8]
max-line-length = 88
extend-ignore = ["E203", "W503"]
exclude = [
    ".git",
    "__pycache__",
    ".venv",
    ".eggs",
    "*.egg",
    "build",
    "dist",
]

[tool.mypy]
python_version = "3.10"
warn_return_any = true
warn_unused_configs = true
disallow_untyped_defs = true
disallow_incomplete_defs = true
check_untyped_defs = true
disallow_untyped_decorators = true
no_implicit_optional = true
warn_redundant_casts = true
warn_unused_ignores = true
warn_no_return = true
warn_unreachable = true
strict_equality = true
show_error_codes = true

[[tool.mypy.overrides]]
module = ["tests.*"]
disallow_untyped_defs = false
disallow_incomplete_defs = false

[tool.pytest.ini_options]
minversion = "6.0"
addopts = "-ra -q --strict-markers --strict-config"
testpaths = ["tests"]
python_files = ["test_*.py", "*_test.py"]
python_classes = ["Test*"]
python_functions = ["test_*"]
markers = [
    "slow: marks tests as slow (deselect with '-m \"not slow\"')",
    "integration: marks tests as integration tests",
    "unit: marks tests as unit tests",
]

[tool.coverage.run]
source = ["src"]
branch = true
omit = [
    "*/tests/*",
    "*/test_*",
    "*/__pycache__/*",
    "*/.*",
]

[tool.coverage.report]
precision = 2
show_missing = true
skip_covered = false
fail_under = 80
exclude_lines = [
    "pragma: no cover",
    "def __repr__",
    "if self.debug:",
    "if settings.DEBUG",
    "raise AssertionError",
    "raise NotImplementedError",
    "if 0:",
    "if __name__ == .__main__.:",
    "class .*\\bProtocol\\):",
    "@(abc\\.)?abstractmethod",
]

[tool.coverage.html]
directory = "htmlcov"

[tool.bandit]
exclude_dirs = ["tests", "build", "dist"]
skips = ["B101", "B601"]<|MERGE_RESOLUTION|>--- conflicted
+++ resolved
@@ -4,11 +4,7 @@
 
 [project]
 name = "libdyson-rest"
-<<<<<<< HEAD
-version = "0.5.1"
-=======
-version = "0.6.0b1"
->>>>>>> 9835c175
+version = "0.6.0"
 description = "Python library for interacting with Dyson devices through their official REST API"
 readme = "README.md"
 license = "MIT"
