[build-system]
requires = ["setuptools>=61.0", "wheel"]
build-backend = "setuptools.build_meta"

[project]
name = "libdyson-rest"
<<<<<<< HEAD
version = "0.8.0b7"
=======
version = "0.8.2"
>>>>>>> 52c51a55
description = "Python library for interacting with Dyson devices through their official REST API"
readme = "README.md"
license = "MIT"
authors = [
    {name = "Christopher Gray", email = "79777799+cmgrayb@users.noreply.github.com"},
]
maintainers = [
    {name = "Christopher Gray", email = "79777799+cmgrayb@users.noreply.github.com"},
]
keywords = [
    "dyson",
    "air-purifier",
    "fan",
    "iot",
    "rest-api",
    "mqtt",
    "home-automation",
]
classifiers = [
    "Development Status :: 4 - Beta",
    "Intended Audience :: Developers",
    "Programming Language :: Python :: 3",
    "Programming Language :: Python :: 3.10",
    "Programming Language :: Python :: 3.11",
    "Programming Language :: Python :: 3.12",
    "Programming Language :: Python :: 3.13",
    "Topic :: Home Automation",
    "Topic :: Internet :: WWW/HTTP :: Dynamic Content",
    "Topic :: Software Development :: Libraries :: Python Modules",
]
requires-python = ">=3.10"
dependencies = [
    "requests>=2.28.0",
    "httpx>=0.24.0",
    "cryptography>=3.4.0",
    "typing_extensions>=4.0.0",
]

[project.optional-dependencies]
dev = [
    "black==25.11.0",
    "flake8==7.3.0",
    "isort==7.0.0",
    "pytest==8.4.2",
    "pytest-cov==7.0.0",
    "pytest-asyncio==1.3.0",
    "mypy==1.18.2",
    "bandit[toml]==1.8.6",
    "safety==4.0.4",
]

[project.urls]
Homepage = "https://github.com/cmgrayb/libdyson-rest"
Repository = "https://github.com/cmgrayb/libdyson-rest"
Documentation = "https://github.com/cmgrayb/libdyson-rest#readme"
Issues = "https://github.com/cmgrayb/libdyson-rest/issues"
Changelog = "https://github.com/cmgrayb/libdyson-rest/blob/main/CHANGELOG.md"

[tool.setuptools.packages.find]
where = ["src"]

[tool.setuptools.package-data]
"*" = ["py.typed"]

[tool.black]
line-length = 88
target-version = ['py310']
include = '\.pyi?$'
extend-exclude = '''
/(
  # directories
  \.eggs
  | \.git
  | \.hg
  | \.mypy_cache
  | \.tox
  | \.venv
  | _build
  | buck-out
  | build
  | dist
)/
'''

[tool.isort]
profile = "black"
multi_line_output = 3
line_length = 88
known_first_party = ["libdyson_rest"]

[tool.flake8]
max-line-length = 88
extend-ignore = ["E203", "W503"]
exclude = [
    ".git",
    "__pycache__",
    ".venv",
    ".eggs",
    "*.egg",
    "build",
    "dist",
]

[tool.mypy]
python_version = "3.10"
warn_return_any = true
warn_unused_configs = true
disallow_untyped_defs = true
disallow_incomplete_defs = true
check_untyped_defs = true
disallow_untyped_decorators = true
no_implicit_optional = true
warn_redundant_casts = true
warn_unused_ignores = true
warn_no_return = true
warn_unreachable = true
strict_equality = true
show_error_codes = true

[[tool.mypy.overrides]]
module = ["tests.*"]
disallow_untyped_defs = false
disallow_incomplete_defs = false

[tool.pytest.ini_options]
minversion = "6.0"
addopts = "-ra -q --strict-markers --strict-config"
testpaths = ["tests"]
python_files = ["test_*.py", "*_test.py"]
python_classes = ["Test*"]
python_functions = ["test_*"]
markers = [
    "slow: marks tests as slow (deselect with '-m \"not slow\"')",
    "integration: marks tests as integration tests",
    "unit: marks tests as unit tests",
]

[tool.coverage.run]
source = ["src"]
branch = true
omit = [
    "*/tests/*",
    "*/test_*",
    "*/__pycache__/*",
    "*/.*",
]

[tool.coverage.report]
precision = 2
show_missing = true
skip_covered = false
fail_under = 80
exclude_lines = [
    "pragma: no cover",
    "def __repr__",
    "if self.debug:",
    "if settings.DEBUG",
    "raise AssertionError",
    "raise NotImplementedError",
    "if 0:",
    "if __name__ == .__main__.:",
    "class .*\\bProtocol\\):",
    "@(abc\\.)?abstractmethod",
]

[tool.coverage.html]
directory = "htmlcov"

[tool.bandit]
exclude_dirs = ["tests", "build", "dist"]
skips = ["B101", "B601"]<|MERGE_RESOLUTION|>--- conflicted
+++ resolved
@@ -4,11 +4,7 @@
 
 [project]
 name = "libdyson-rest"
-<<<<<<< HEAD
-version = "0.8.0b7"
-=======
 version = "0.8.2"
->>>>>>> 52c51a55
 description = "Python library for interacting with Dyson devices through their official REST API"
 readme = "README.md"
 license = "MIT"
