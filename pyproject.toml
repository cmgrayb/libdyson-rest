--- conflicted
+++ resolved
@@ -4,11 +4,7 @@
 
 [project]
 name = "libdyson-rest"
-<<<<<<< HEAD
-version = "0.10.0b2"
-=======
 version = "0.10.0"
->>>>>>> 3e4ce326
 description = "Python library for interacting with Dyson devices through their official REST API"
 readme = "README.md"
 license = "MIT"
