[build-system]
requires = ["setuptools>=61.0", "wheel"]
build-backend = "setuptools.build_meta"

[project]
name = "libdyson-rest"
version = "0.7.1"
description = "Python library for interacting with Dyson devices through their official REST API"
readme = "README.md"
license = "MIT"
authors = [
    {name = "Christopher Gray", email = "79777799+cmgrayb@users.noreply.github.com"},
]
maintainers = [
    {name = "Christopher Gray", email = "79777799+cmgrayb@users.noreply.github.com"},
]
keywords = [
    "dyson",
    "air-purifier",
    "fan",
    "iot",
    "rest-api",
    "mqtt",
    "home-automation",
]
classifiers = [
    "Development Status :: 4 - Beta",
    "Intended Audience :: Developers",
    "Programming Language :: Python :: 3",
    "Programming Language :: Python :: 3.10",
    "Programming Language :: Python :: 3.11",
    "Programming Language :: Python :: 3.12",
    "Programming Language :: Python :: 3.13",
    "Topic :: Home Automation",
    "Topic :: Internet :: WWW/HTTP :: Dynamic Content",
    "Topic :: Software Development :: Libraries :: Python Modules",
]
requires-python = ">=3.10"
dependencies = [
    "requests>=2.28.0",
    "httpx>=0.24.0",
    "cryptography>=3.4.0",
    "typing_extensions>=4.0.0",
]

[project.optional-dependencies]
dev = [
    "black==25.1.0",
    "flake8==7.3.0",
    "isort==6.0.1",
    "pytest==8.4.1",
<<<<<<< HEAD
    "pytest-cov==6.2.1",
    "pytest-asyncio==0.26.0",
=======
    "pytest-cov==6.3.0",
    "pytest-asyncio==0.21.1",
>>>>>>> 8e529e97
    "mypy==1.14.1",
    "bandit[toml]==1.8.0",
    "safety==4.0.4",
]

[project.urls]
Homepage = "https://github.com/cmgrayb/libdyson-rest"
Repository = "https://github.com/cmgrayb/libdyson-rest"
Documentation = "https://github.com/cmgrayb/libdyson-rest#readme"
Issues = "https://github.com/cmgrayb/libdyson-rest/issues"
Changelog = "https://github.com/cmgrayb/libdyson-rest/blob/main/CHANGELOG.md"

[tool.setuptools.packages.find]
where = ["src"]

[tool.setuptools.package-data]
"*" = ["py.typed"]

[tool.black]
line-length = 88
target-version = ['py310']
include = '\.pyi?$'
extend-exclude = '''
/(
  # directories
  \.eggs
  | \.git
  | \.hg
  | \.mypy_cache
  | \.tox
  | \.venv
  | _build
  | buck-out
  | build
  | dist
)/
'''

[tool.isort]
profile = "black"
multi_line_output = 3
line_length = 88
known_first_party = ["libdyson_rest"]

[tool.flake8]
max-line-length = 88
extend-ignore = ["E203", "W503"]
exclude = [
    ".git",
    "__pycache__",
    ".venv",
    ".eggs",
    "*.egg",
    "build",
    "dist",
]

[tool.mypy]
python_version = "3.10"
warn_return_any = true
warn_unused_configs = true
disallow_untyped_defs = true
disallow_incomplete_defs = true
check_untyped_defs = true
disallow_untyped_decorators = true
no_implicit_optional = true
warn_redundant_casts = true
warn_unused_ignores = true
warn_no_return = true
warn_unreachable = true
strict_equality = true
show_error_codes = true

[[tool.mypy.overrides]]
module = ["tests.*"]
disallow_untyped_defs = false
disallow_incomplete_defs = false

[tool.pytest.ini_options]
minversion = "6.0"
addopts = "-ra -q --strict-markers --strict-config"
testpaths = ["tests"]
python_files = ["test_*.py", "*_test.py"]
python_classes = ["Test*"]
python_functions = ["test_*"]
markers = [
    "slow: marks tests as slow (deselect with '-m \"not slow\"')",
    "integration: marks tests as integration tests",
    "unit: marks tests as unit tests",
]

[tool.coverage.run]
source = ["src"]
branch = true
omit = [
    "*/tests/*",
    "*/test_*",
    "*/__pycache__/*",
    "*/.*",
]

[tool.coverage.report]
precision = 2
show_missing = true
skip_covered = false
fail_under = 80
exclude_lines = [
    "pragma: no cover",
    "def __repr__",
    "if self.debug:",
    "if settings.DEBUG",
    "raise AssertionError",
    "raise NotImplementedError",
    "if 0:",
    "if __name__ == .__main__.:",
    "class .*\\bProtocol\\):",
    "@(abc\\.)?abstractmethod",
]

[tool.coverage.html]
directory = "htmlcov"

[tool.bandit]
exclude_dirs = ["tests", "build", "dist"]
skips = ["B101", "B601"]<|MERGE_RESOLUTION|>--- conflicted
+++ resolved
@@ -49,13 +49,8 @@
     "flake8==7.3.0",
     "isort==6.0.1",
     "pytest==8.4.1",
-<<<<<<< HEAD
-    "pytest-cov==6.2.1",
+    "pytest-cov==6.3.0",
     "pytest-asyncio==0.26.0",
-=======
-    "pytest-cov==6.3.0",
-    "pytest-asyncio==0.21.1",
->>>>>>> 8e529e97
     "mypy==1.14.1",
     "bandit[toml]==1.8.0",
     "safety==4.0.4",
