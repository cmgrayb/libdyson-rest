[build-system]
requires = ["setuptools>=61.0", "wheel"]
build-backend = "setuptools.build_meta"

[project]
name = "libdyson-rest"
version = "0.7.1"
description = "Python library for interacting with Dyson devices through their official REST API"
readme = "README.md"
license = "MIT"
authors = [
    {name = "Christopher Gray", email = "79777799+cmgrayb@users.noreply.github.com"},
]
maintainers = [
    {name = "Christopher Gray", email = "79777799+cmgrayb@users.noreply.github.com"},
]
keywords = [
    "dyson",
    "air-purifier",
    "fan",
    "iot",
    "rest-api",
    "mqtt",
    "home-automation",
]
classifiers = [
    "Development Status :: 4 - Beta",
    "Intended Audience :: Developers",
    "Programming Language :: Python :: 3",
    "Programming Language :: Python :: 3.10",
    "Programming Language :: Python :: 3.11",
    "Programming Language :: Python :: 3.12",
    "Programming Language :: Python :: 3.13",
    "Topic :: Home Automation",
    "Topic :: Internet :: WWW/HTTP :: Dynamic Content",
    "Topic :: Software Development :: Libraries :: Python Modules",
]
requires-python = ">=3.10"
dependencies = [
    "requests>=2.28.0",
    "httpx>=0.24.0",
    "cryptography>=3.4.0",
    "typing_extensions>=4.0.0",
]

[project.optional-dependencies]
dev = [
    "black==25.9.0",
    "flake8==7.3.0",
    "isort==6.0.1",
    "pytest==8.4.2",
<<<<<<< HEAD
    "pytest-cov==7.0.0",
    "pytest-asyncio==0.26.0",
=======
    "pytest-cov==6.3.0",
    "pytest-asyncio==1.2.0",
>>>>>>> d3b78348
    "mypy==1.18.2",
    "bandit[toml]==1.8.6",
    "safety==4.0.4",
]

[project.urls]
Homepage = "https://github.com/cmgrayb/libdyson-rest"
Repository = "https://github.com/cmgrayb/libdyson-rest"
Documentation = "https://github.com/cmgrayb/libdyson-rest#readme"
Issues = "https://github.com/cmgrayb/libdyson-rest/issues"
Changelog = "https://github.com/cmgrayb/libdyson-rest/blob/main/CHANGELOG.md"

[tool.setuptools.packages.find]
where = ["src"]

[tool.setuptools.package-data]
"*" = ["py.typed"]

[tool.black]
line-length = 88
target-version = ['py310']
include = '\.pyi?$'
extend-exclude = '''
/(
  # directories
  \.eggs
  | \.git
  | \.hg
  | \.mypy_cache
  | \.tox
  | \.venv
  | _build
  | buck-out
  | build
  | dist
)/
'''

[tool.isort]
profile = "black"
multi_line_output = 3
line_length = 88
known_first_party = ["libdyson_rest"]

[tool.flake8]
max-line-length = 88
extend-ignore = ["E203", "W503"]
exclude = [
    ".git",
    "__pycache__",
    ".venv",
    ".eggs",
    "*.egg",
    "build",
    "dist",
]

[tool.mypy]
python_version = "3.10"
warn_return_any = true
warn_unused_configs = true
disallow_untyped_defs = true
disallow_incomplete_defs = true
check_untyped_defs = true
disallow_untyped_decorators = true
no_implicit_optional = true
warn_redundant_casts = true
warn_unused_ignores = true
warn_no_return = true
warn_unreachable = true
strict_equality = true
show_error_codes = true

[[tool.mypy.overrides]]
module = ["tests.*"]
disallow_untyped_defs = false
disallow_incomplete_defs = false

[tool.pytest.ini_options]
minversion = "6.0"
addopts = "-ra -q --strict-markers --strict-config"
testpaths = ["tests"]
python_files = ["test_*.py", "*_test.py"]
python_classes = ["Test*"]
python_functions = ["test_*"]
markers = [
    "slow: marks tests as slow (deselect with '-m \"not slow\"')",
    "integration: marks tests as integration tests",
    "unit: marks tests as unit tests",
]

[tool.coverage.run]
source = ["src"]
branch = true
omit = [
    "*/tests/*",
    "*/test_*",
    "*/__pycache__/*",
    "*/.*",
]

[tool.coverage.report]
precision = 2
show_missing = true
skip_covered = false
fail_under = 80
exclude_lines = [
    "pragma: no cover",
    "def __repr__",
    "if self.debug:",
    "if settings.DEBUG",
    "raise AssertionError",
    "raise NotImplementedError",
    "if 0:",
    "if __name__ == .__main__.:",
    "class .*\\bProtocol\\):",
    "@(abc\\.)?abstractmethod",
]

[tool.coverage.html]
directory = "htmlcov"

[tool.bandit]
exclude_dirs = ["tests", "build", "dist"]
skips = ["B101", "B601"]<|MERGE_RESOLUTION|>--- conflicted
+++ resolved
@@ -49,13 +49,8 @@
     "flake8==7.3.0",
     "isort==6.0.1",
     "pytest==8.4.2",
-<<<<<<< HEAD
     "pytest-cov==7.0.0",
-    "pytest-asyncio==0.26.0",
-=======
-    "pytest-cov==6.3.0",
     "pytest-asyncio==1.2.0",
->>>>>>> d3b78348
     "mypy==1.18.2",
     "bandit[toml]==1.8.6",
     "safety==4.0.4",
