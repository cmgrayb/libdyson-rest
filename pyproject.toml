[build-system]
requires = ["setuptools>=61.0", "wheel"]
build-backend = "setuptools.build_meta"

[project]
name = "libdyson-rest"
version = "0.8.0b4"
description = "Python library for interacting with Dyson devices through their official REST API"
readme = "README.md"
license = "MIT"
authors = [
    {name = "Christopher Gray", email = "79777799+cmgrayb@users.noreply.github.com"},
]
maintainers = [
    {name = "Christopher Gray", email = "79777799+cmgrayb@users.noreply.github.com"},
]
keywords = [
    "dyson",
    "air-purifier",
    "fan",
    "iot",
    "rest-api",
    "mqtt",
    "home-automation",
]
classifiers = [
    "Development Status :: 4 - Beta",
    "Intended Audience :: Developers",
    "Programming Language :: Python :: 3",
    "Programming Language :: Python :: 3.10",
    "Programming Language :: Python :: 3.11",
    "Programming Language :: Python :: 3.12",
    "Programming Language :: Python :: 3.13",
    "Topic :: Home Automation",
    "Topic :: Internet :: WWW/HTTP :: Dynamic Content",
    "Topic :: Software Development :: Libraries :: Python Modules",
]
requires-python = ">=3.10"
dependencies = [
    "requests>=2.28.0",
    "httpx>=0.24.0",
    "cryptography>=3.4.0",
    "typing_extensions>=4.0.0",
]

[project.optional-dependencies]
dev = [
    "black==25.9.0",
    "flake8==7.3.0",
    "isort==6.0.1",
    "pytest==8.4.2",
    "pytest-cov==6.2.1",
<<<<<<< HEAD
    "pytest-asyncio==0.21.1",
    "mypy==1.14.1",
    "bandit[toml]==1.8.6",
=======
    "pytest-asyncio==0.26.0",
    "mypy==1.18.2",
    "bandit[toml]==1.8.0",
>>>>>>> 0317cda7
    "safety==4.0.4",
]

[project.urls]
Homepage = "https://github.com/cmgrayb/libdyson-rest"
Repository = "https://github.com/cmgrayb/libdyson-rest"
Documentation = "https://github.com/cmgrayb/libdyson-rest#readme"
Issues = "https://github.com/cmgrayb/libdyson-rest/issues"
Changelog = "https://github.com/cmgrayb/libdyson-rest/blob/main/CHANGELOG.md"

[tool.setuptools.packages.find]
where = ["src"]

[tool.setuptools.package-data]
"*" = ["py.typed"]

[tool.black]
line-length = 88
target-version = ['py310']
include = '\.pyi?$'
extend-exclude = '''
/(
  # directories
  \.eggs
  | \.git
  | \.hg
  | \.mypy_cache
  | \.tox
  | \.venv
  | _build
  | buck-out
  | build
  | dist
)/
'''

[tool.isort]
profile = "black"
multi_line_output = 3
line_length = 88
known_first_party = ["libdyson_rest"]

[tool.flake8]
max-line-length = 88
extend-ignore = ["E203", "W503"]
exclude = [
    ".git",
    "__pycache__",
    ".venv",
    ".eggs",
    "*.egg",
    "build",
    "dist",
]

[tool.mypy]
python_version = "3.10"
warn_return_any = true
warn_unused_configs = true
disallow_untyped_defs = true
disallow_incomplete_defs = true
check_untyped_defs = true
disallow_untyped_decorators = true
no_implicit_optional = true
warn_redundant_casts = true
warn_unused_ignores = true
warn_no_return = true
warn_unreachable = true
strict_equality = true
show_error_codes = true

[[tool.mypy.overrides]]
module = ["tests.*"]
disallow_untyped_defs = false
disallow_incomplete_defs = false

[tool.pytest.ini_options]
minversion = "6.0"
addopts = "-ra -q --strict-markers --strict-config"
testpaths = ["tests"]
python_files = ["test_*.py", "*_test.py"]
python_classes = ["Test*"]
python_functions = ["test_*"]
markers = [
    "slow: marks tests as slow (deselect with '-m \"not slow\"')",
    "integration: marks tests as integration tests",
    "unit: marks tests as unit tests",
]

[tool.coverage.run]
source = ["src"]
branch = true
omit = [
    "*/tests/*",
    "*/test_*",
    "*/__pycache__/*",
    "*/.*",
]

[tool.coverage.report]
precision = 2
show_missing = true
skip_covered = false
fail_under = 80
exclude_lines = [
    "pragma: no cover",
    "def __repr__",
    "if self.debug:",
    "if settings.DEBUG",
    "raise AssertionError",
    "raise NotImplementedError",
    "if 0:",
    "if __name__ == .__main__.:",
    "class .*\\bProtocol\\):",
    "@(abc\\.)?abstractmethod",
]

[tool.coverage.html]
directory = "htmlcov"

[tool.bandit]
exclude_dirs = ["tests", "build", "dist"]
skips = ["B101", "B601"]<|MERGE_RESOLUTION|>--- conflicted
+++ resolved
@@ -50,15 +50,9 @@
     "isort==6.0.1",
     "pytest==8.4.2",
     "pytest-cov==6.2.1",
-<<<<<<< HEAD
-    "pytest-asyncio==0.21.1",
-    "mypy==1.14.1",
-    "bandit[toml]==1.8.6",
-=======
     "pytest-asyncio==0.26.0",
     "mypy==1.18.2",
-    "bandit[toml]==1.8.0",
->>>>>>> 0317cda7
+    "bandit[toml]==1.8.6",
     "safety==4.0.4",
 ]
 
