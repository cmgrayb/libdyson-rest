--- conflicted
+++ resolved
@@ -4,11 +4,7 @@
 
 [project]
 name = "libdyson-rest"
-<<<<<<< HEAD
-version = "0.7.1"
-=======
 version = "0.8.0b4"
->>>>>>> 5a293a71
 description = "Python library for interacting with Dyson devices through their official REST API"
 readme = "README.md"
 license = "MIT"
@@ -54,11 +50,7 @@
     "isort==6.0.1",
     "pytest==8.4.1",
     "pytest-cov==6.2.1",
-<<<<<<< HEAD
     "pytest-asyncio==0.26.0",
-=======
-    "pytest-asyncio==0.21.1",
->>>>>>> 5a293a71
     "mypy==1.14.1",
     "bandit[toml]==1.8.0",
     "safety==4.0.4",
